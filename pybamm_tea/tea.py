--- conflicted
+++ resolved
@@ -624,14 +624,8 @@
                     f"{compartment} thickness [m]"
                 )
 
-<<<<<<< HEAD
         # volumetric stack capacity in [Ah.L-1] and volumetric stack energy density in [Wh.L-1]
         stack_ed["Volumetric stack capacity [A.h.L-1]"] = (
-=======
-        # volumetric stack capacity in [Ah.L-1] and volumetric stack energy density in
-        # [Wh.L-1]
-        stack_ed["Volumetric stack capacity [Ah.L-1]"] = (
->>>>>>> 1fa833e8
             stack_ed.get("Capacity [mA.h.cm-2]")
             / stack_ed.get("Stack thickness [m]")
             / 100
@@ -664,16 +658,9 @@
             "Stack density [kg.m-3]"
         ) / stack_ed.get("Stack thickness [m]")
 
-<<<<<<< HEAD
-        # gravimetric stack capacity in [Ah.L-1] and gravimetric stack energy density in [Wh.L-1]
+        # gravimetric stack capacity in [A.h.L-1] and gravimetric stack energy density in [W.h.L-1]
         stack_ed["Gravimetric stack capacity [A.h.kg-1]"] = (
             stack_ed.get("Volumetric stack capacity [A.h.L-1]")
-=======
-        # gravimetric stack capacity in [Ah.L-1] and gravimetric stack energy density
-        # in [Wh.L-1]
-        stack_ed["Gravimetric stack capacity [Ah.kg-1]"] = (
-            stack_ed.get("Volumetric stack capacity [Ah.L-1]")
->>>>>>> 1fa833e8
             / stack_ed.get("Stack density [kg.m-3]")
             * 1000
         )
